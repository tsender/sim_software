<?xml version="1.0"?>
<package>
  <name>riptide_gazebo</name>
<<<<<<< HEAD
  <version>0.0.7</version>
=======
  <version>0.0.6</version>
>>>>>>> bb88a044
  <description>Simulation package for OSU's Riptide AUV.</description>

  <maintainer email="cary.42@osu.edu">Conor Cary</maintainer>

  <license>BSD</license>

  <url type="website">http://go.osu.edu/uwrt</url>
  <url type="repository">http://github.com/uwrt-osu/riptide</url>

  <author email="cary.42@osu.edu">Conor Cary</author>

  <buildtool_depend>catkin</buildtool_depend>

  <!--
  <build_depend>gazebo6-ros-pkgs</build_depend>
  <build_depend>gazebo6-ros-control</build_depend>

  <run_depend>gazebo6-ros-pkgs</run_depend>
  <run_depend>gazebo6-ros-control</run_depend>
  -->

  <export>
  </export>
</package><|MERGE_RESOLUTION|>--- conflicted
+++ resolved
@@ -1,11 +1,7 @@
 <?xml version="1.0"?>
 <package>
   <name>riptide_gazebo</name>
-<<<<<<< HEAD
   <version>0.0.7</version>
-=======
-  <version>0.0.6</version>
->>>>>>> bb88a044
   <description>Simulation package for OSU's Riptide AUV.</description>
 
   <maintainer email="cary.42@osu.edu">Conor Cary</maintainer>
